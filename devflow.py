--- conflicted
+++ resolved
@@ -71,7 +71,7 @@
             if current_wt:
                 worktrees.append(current_wt)
                 
-            # Add additional metadata - first pass
+            # Add additional metadata
             for wt in worktrees:
                 path = Path(wt['path'])
                 wt['name'] = path.name if path != self.root_dir else 'main'
@@ -88,15 +88,15 @@
                 else:
                     wt['has_context'] = False
                     
-            # Second pass - build parent-child relationships
-            for wt in worktrees:
-                path = Path(wt['path'])
+                # Check for nested worktrees
                 wt['children'] = []
-                for child in worktrees:
-                    child_path = Path(child['path'])
-                    # Check if child is a direct subdirectory of this worktree
-                    if child_path.parent == path:
-                        wt['children'].append(child['name'])
+                if path != self.root_dir:
+                    worktree_subdir = path / 'worktrees'
+                    if worktree_subdir.exists():
+                        for child in worktrees:
+                            child_path = Path(child['path'])
+                            if child_path.parent.parent == path:
+                                wt['children'].append(child['name'])
                                 
             return worktrees
             
@@ -190,69 +190,26 @@
         self.mcp_manager = MCPServerManager()
         self.running = True
         
-    def create_enhanced_worktree_tree(self) -> Tree:
-        """Create an enhanced tree visualization with status indicators"""
-        tree = Tree("")
+    def create_worktree_tree(self) -> Tree:
+        """Create a tree visualization of worktrees"""
+        tree = Tree("🌳 [bold]Worktrees[/bold]")
         worktrees = self.wt_manager.get_worktrees()
         
-        # Build tree structure - show all top-level worktrees
-        root_wts = []
-        for wt in worktrees:
-            wt_path = Path(wt['path'])
-            # Include main directory
-            if wt_path == self.wt_manager.root_dir:
-                root_wts.append(wt)
-            # Include direct children of worktrees/ directory
-            elif wt_path.parent == self.wt_manager.root_dir / 'worktrees':
-                root_wts.append(wt)
+        # Build tree structure
+        root_wts = [wt for wt in worktrees if Path(wt['path']).parent == self.wt_manager.root_dir.parent or Path(wt['path']) == self.wt_manager.root_dir]
         
         for wt in root_wts:
             branch_name = wt.get('branch', 'detached')
-            
-            # Add status indicators
-            status_icon = "🟢" if wt['is_current'] else "⚪"
-            
-            # Check for uncommitted changes
-            try:
-                wt_path = Path(wt['path'])
-                result = subprocess.run(
-                    ['git', '-C', str(wt_path), 'status', '--porcelain'],
-                    capture_output=True, text=True
-                )
-                if result.stdout:
-                    status_icon = "🟡"  # Has uncommitted changes
-            except:
-                pass
-            
-            # Format branch type
-            branch_type = ""
-            if '/' in branch_name:
-                type_prefix = branch_name.split('/')[0]
-                type_colors = {
-                    'feat': 'green',
-                    'fix': 'red',
-                    'docs': 'blue',
-                    'test': 'yellow',
-                    'chore': 'dim'
-                }
-                color = type_colors.get(type_prefix, 'white')
-                branch_type = f"[{color}]{type_prefix}[/{color}]/"
-                branch_name = branch_name[len(type_prefix)+1:]
-            
-            issue = f" [dim]#{wt['issue']}[/dim]" if wt.get('issue') else ""
-            current = " [bold cyan]← you are here[/bold cyan]" if wt['is_current'] else ""
-            
-            node_text = f"{status_icon} {branch_type}{branch_name}{issue}{current}"
+            issue = f" #{wt['issue']}" if wt.get('issue') else ""
+            current = " [cyan][current][/cyan]" if wt['is_current'] else ""
+            
+            node_text = f"{branch_name}{issue}{current}"
             node = tree.add(node_text)
             
             # Add children recursively
             self._add_children_to_tree(node, wt, worktrees)
             
         return tree
-    
-    def create_worktree_tree(self) -> Tree:
-        """Legacy method for compatibility"""
-        return self.create_enhanced_worktree_tree()
     
     def _add_children_to_tree(self, parent_node, parent_wt, all_worktrees):
         """Recursively add children to tree"""
@@ -287,12 +244,11 @@
         """Create the main layout"""
         layout = Layout()
         
-        # Split into header, body, and footer
+        # Split into header and body
         layout.split_column(
             Layout(name="header", size=3),
             Layout(name="body"),
-            Layout(name="workflow", size=8),
-            Layout(name="footer", size=4)
+            Layout(name="footer", size=3)
         )
         
         # Header
@@ -310,9 +266,9 @@
             Layout(name="right")
         )
         
-        # Left panel - worktree tree with status
+        # Left panel - worktree tree
         layout["body"]["left"].update(
-            Panel(self.create_enhanced_worktree_tree(), border_style="green", title="🌳 Worktrees")
+            Panel(self.create_worktree_tree(), border_style="green")
         )
         
         # Right panel - MCP status
@@ -320,120 +276,37 @@
             Panel(self.create_mcp_status_table(), border_style="yellow")
         )
         
-        # Workflow guide panel
-        layout["workflow"].update(
-            Panel(
-                self.create_workflow_guide(),
-                border_style="cyan",
-                title="📈 Workflow Guide"
-            )
-        )
-        
-        # Footer - enhanced commands
+        # Footer - commands
         layout["footer"].update(
             Panel(
-                "[bold]🚀 Quick Actions:[/bold]\n"
-                "[cyan](1)[/cyan] Start work on issue → [cyan](2)[/cyan] Sync all branches → "
-                "[cyan](3)[/cyan] Ship current branch\n"
-                "[cyan](n)[/cyan]ew branch | [cyan](s)[/cyan]ync all | [cyan](S)[/cyan]hip | "
-                "[cyan](p)[/cyan]ark | [cyan](a)[/cyan]gent | [cyan](h)[/cyan]elp | [cyan](q)[/cyan]uit",
-                border_style="bright_blue"
+                "[bold]Commands:[/bold] "
+                "[cyan](n)[/cyan]ew worktree | "
+                "[cyan](a)[/cyan]gent start | "
+                "[cyan](s)[/cyan]tart MCP | "
+                "[cyan](k)[/cyan]ill MCP | "
+                "[cyan](r)[/cyan]efresh | "
+                "[cyan](q)[/cyan]uit",
+                border_style="dim"
             )
         )
         
         return layout
     
-    def create_workflow_guide(self) -> str:
-        """Create workflow guide text"""
-        current_branch = subprocess.run(
-            ['git', 'branch', '--show-current'],
-            capture_output=True, text=True
-        ).stdout.strip()
-        
-        if not current_branch or current_branch in ['main', 'master']:
-            return (
-                "[bold]Ready to start work![/bold]\n\n"
-                "1️⃣  [cyan]Press '1'[/cyan] to start work on an issue (creates semantic branch)\n"
-                "2️⃣  [cyan]Press 'n'[/cyan] to create a new feature branch manually\n"
-                "3️⃣  [cyan]Press 's'[/cyan] to sync all branches with latest changes"
-            )
-        else:
-            # Check if branch has uncommitted changes
-            status = subprocess.run(
-                ['git', 'status', '--porcelain'],
-                capture_output=True, text=True
-            ).stdout
-            
-            if status:
-                return (
-                    f"[yellow]⚠️  Uncommitted changes in {current_branch}[/yellow]\n\n"
-                    "Next steps:\n"
-                    "• Commit your changes: [cyan]git add -A && git commit[/cyan]\n"
-                    "• Then sync: [cyan]Press 's'[/cyan] or run [cyan]git town sync[/cyan]\n"
-                    "• Ready to ship? [cyan]Press 'S'[/cyan] to merge & cleanup"
-                )
-            else:
-                return (
-                    f"[green]✓ Working on: {current_branch}[/green]\n\n"
-                    "Actions available:\n"
-                    "• [cyan]Press 's'[/cyan] - Sync with parent branch\n"
-                    "• [cyan]Press 'S'[/cyan] - Ship (merge to parent & cleanup)\n"
-                    "• [cyan]Press 'p'[/cyan] - Park (pause this branch)\n"
-                    "• [cyan]Press 'a'[/cyan] - Start AI agent here"
-                )
-    
     def handle_input(self) -> bool:
-        """Handle user input with enhanced workflow options"""
+        """Handle user input"""
         key = Prompt.ask(
-            "\n[bold]Action[/bold]",
-            choices=["1", "2", "3", "n", "s", "S", "p", "a", "h", "q", "r"],
+            "\n[bold]Command[/bold]",
+            choices=["n", "a", "s", "k", "r", "q"],
             default="r"
         )
         
         if key == "q":
             return False
-        elif key == "1":
-            # Start work on issue
-            issue = Prompt.ask("[bold]Issue number[/bold]")
-            console.print(f"[green]Starting work on issue #{issue}...[/green]")
-            subprocess.run(["devenv", "shell", "-c", f"agent-start {issue}"])
-        elif key == "2" or key == "s":
-            # Sync all branches
-            console.print("[yellow]Syncing all branches with their parents...[/yellow]")
-            subprocess.run(["devenv", "shell", "-c", "wt-sync-all"])
-        elif key == "3" or key == "S":
-            # Ship current branch
-            console.print("[yellow]Shipping current branch...[/yellow]")
-            subprocess.run(["devenv", "shell", "-c", "wt-ship"])
         elif key == "n":
-            # New branch with semantic naming hint
-            console.print("[dim]Format: <type>/<description>[/dim]")
-            console.print("[dim]Types: feat, fix, docs, test, chore, hotfix[/dim]")
             branch = Prompt.ask("[bold]Branch name[/bold]")
             parent = Prompt.ask("[bold]Parent branch (optional)[/bold]", default="")
             self.wt_manager.create_worktree(branch, parent if parent else None)
-        elif key == "p":
-            # Park current branch
-            console.print("[yellow]Parking current branch...[/yellow]")
-            subprocess.run(["devenv", "shell", "-c", "wt-park"])
         elif key == "a":
-<<<<<<< HEAD
-            # Start agent
-            choice = Prompt.ask(
-                "[bold]Start agent[/bold]",
-                choices=["here", "issue"],
-                default="here"
-            )
-            if choice == "here":
-                subprocess.run(["devenv", "shell", "-c", "agent-here"])
-            else:
-                issue = Prompt.ask("[bold]Issue number[/bold]")
-                subprocess.run(["devenv", "shell", "-c", f"agent-start {issue}"])
-        elif key == "h":
-            # Show help
-            subprocess.run(["devenv", "shell", "-c", "?"])
-            Prompt.ask("\n[dim]Press Enter to continue[/dim]")
-=======
             # Start agent in worktree
             worktree = Prompt.ask("[bold]Worktree name (or 'here' for current)[/bold]")
             if worktree == "here":
@@ -466,7 +339,6 @@
         elif key == "k":
             console.print("[yellow]Stopping MCP servers...[/yellow]")
             self.mcp_manager.stop_servers()
->>>>>>> ac67b1da
         elif key == "r":
             console.print("[dim]Refreshing...[/dim]")
             
